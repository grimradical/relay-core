--- conflicted
+++ resolved
@@ -229,22 +229,15 @@
 
 // String converts SID to a string format suitable for display, storage, or transmission.
 func (sid *SID) String() string {
-<<<<<<< HEAD
-=======
 	// From https://docs.microsoft.com/en-us/windows/win32/secbiomet/general-constants
 	const SecurityMaxSidSize = 68
->>>>>>> a7cc1e33
 	var s *uint16
 	e := ConvertSidToStringSid(sid, &s)
 	if e != nil {
 		return ""
 	}
 	defer LocalFree((Handle)(unsafe.Pointer(s)))
-<<<<<<< HEAD
-	return UTF16ToString((*[(1 << 30) - 1]uint16)(unsafe.Pointer(s))[:])
-=======
 	return UTF16ToString((*[SecurityMaxSidSize]uint16)(unsafe.Pointer(s))[:])
->>>>>>> a7cc1e33
 }
 
 // Len returns the length, in bytes, of a valid security identifier SID.
