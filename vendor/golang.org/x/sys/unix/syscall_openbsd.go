--- conflicted
+++ resolved
@@ -17,8 +17,6 @@
 	"syscall"
 	"unsafe"
 )
-
-//sys	sysctl(mib []_C_int, old *byte, oldlen *uintptr, new *byte, newlen uintptr) (err error) = SYS___SYSCTL
 
 // SockaddrDatalink implements the Sockaddr interface for AF_LINK type sockets.
 type SockaddrDatalink struct {
@@ -180,11 +178,8 @@
 
 //sys	ioctl(fd int, req uint, arg uintptr) (err error)
 
-<<<<<<< HEAD
-=======
 //sys   sysctl(mib []_C_int, old *byte, oldlen *uintptr, new *byte, newlen uintptr) (err error) = SYS___SYSCTL
 
->>>>>>> a7cc1e33
 //sys	ppoll(fds *PollFd, nfds int, timeout *Timespec, sigmask *Sigset_t) (n int, err error)
 
 func Ppoll(fds []PollFd, timeout *Timespec, sigmask *Sigset_t) (n int, err error) {
