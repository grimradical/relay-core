--- conflicted
+++ resolved
@@ -354,8 +354,6 @@
 	if err != nil {
 		return nil, err
 	}
-<<<<<<< HEAD
-=======
 	// If we get nothing back from `go list`, try to make this file into its own ad-hoc package.
 	if len(dirResponse.Packages) == 0 && err == nil {
 		dirResponse.Packages = append(dirResponse.Packages, &Package{
@@ -367,7 +365,6 @@
 		})
 		dirResponse.Roots = append(dirResponse.Roots, "command-line-arguments")
 	}
->>>>>>> a7cc1e33
 	// Special case to handle issue #33482:
 	// If this is a file= query for ad-hoc packages where the file only exists on an overlay,
 	// and exists outside of a module, add the file in for the package.
