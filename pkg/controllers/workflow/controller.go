package workflow

import (
	"context"
	"crypto/sha1"
	"encoding/hex"
	"encoding/json"
	"fmt"
	"io"
	"net/http"
	"path"
	"strings"
	"time"

	"github.com/puppetlabs/horsehead/v2/instrumentation/metrics"
	"github.com/puppetlabs/horsehead/v2/storage"
	"github.com/tektoncd/pipeline/pkg/apis/pipeline/v1alpha1"
	tekv1alpha1 "github.com/tektoncd/pipeline/pkg/apis/pipeline/v1alpha1"
	tekclientset "github.com/tektoncd/pipeline/pkg/client/clientset/versioned"
	teklisters "github.com/tektoncd/pipeline/pkg/client/listers/pipeline/v1alpha1"
	corev1 "k8s.io/api/core/v1"
	networkingv1 "k8s.io/api/networking/v1"
	rbacv1 "k8s.io/api/rbac/v1"
	k8serrors "k8s.io/apimachinery/pkg/api/errors"
	"k8s.io/apimachinery/pkg/api/resource"
	metav1 "k8s.io/apimachinery/pkg/apis/meta/v1"
	"k8s.io/apimachinery/pkg/labels"
	"k8s.io/apimachinery/pkg/util/intstr"
	utilruntime "k8s.io/apimachinery/pkg/util/runtime"
	"k8s.io/apimachinery/pkg/util/wait"
	"k8s.io/apimachinery/pkg/watch"
	"k8s.io/client-go/kubernetes"
	_ "k8s.io/client-go/plugin/pkg/client/auth/gcp"
	"k8s.io/client-go/tools/cache"
	"k8s.io/klog"
	"knative.dev/pkg/apis"
	duckv1beta1 "knative.dev/pkg/apis/duck/v1beta1"

	nebulav1 "github.com/puppetlabs/nebula-tasks/pkg/apis/nebula.puppet.com/v1"
	"github.com/puppetlabs/nebula-tasks/pkg/config"
	"github.com/puppetlabs/nebula-tasks/pkg/errors"
	clientset "github.com/puppetlabs/nebula-tasks/pkg/generated/clientset/versioned"
	neblisters "github.com/puppetlabs/nebula-tasks/pkg/generated/listers/nebula.puppet.com/v1"
	"github.com/puppetlabs/nebula-tasks/pkg/secrets/vault"
	"github.com/puppetlabs/nebula-tasks/pkg/util"
)

var controllerKind = nebulav1.SchemeGroupVersion.WithKind("WorkflowRun")

const (
	nebulaGroupNamePrefix = "nebula.puppet.com/"
	pipelineRunAnnotation = nebulaGroupNamePrefix + "pipelinerun"
	workflowRunAnnotation = nebulaGroupNamePrefix + "workflowrun"
	workflowRunLabel      = nebulaGroupNamePrefix + "workflow-run-id"
	workflowLabel         = nebulaGroupNamePrefix + "workflow-id"
)

type WorkflowRunStatus string

const (
	WorkflowRunStatusPending    WorkflowRunStatus = "pending"
	WorkflowRunStatusInProgress WorkflowRunStatus = "in-progress"
	WorkflowRunStatusSuccess    WorkflowRunStatus = "success"
	WorkflowRunStatusFailure    WorkflowRunStatus = "failure"
)

const (
	// default name for the workflow metadata api pod and service
	metadataServiceName = "metadata-api"

	// name for the image pull secret used by the metadata API, if needed
	metadataImagePullSecretName = "metadata-api-docker-registry"

	// PipelineRun annotation indicating the log upload location
	logUploadAnnotationPrefix = "nebula.puppet.com/log-archive-"
)

const (
	InterpreterDirective = "#!"
	InterpreterDefault   = InterpreterDirective + "/bin/sh"

	NebulaMountPath      = "/nebula"
	NebulaEntrypointFile = "entrypoint.sh"
	NebulaSpecFile       = "spec.json"
)

const (
	ParameterTypeName = "Parameter"
)

type podAndTaskName struct {
	PodName  string
	TaskName string
}

// Controller watches for nebulav1.WorkflowRun resource changes.
// If a WorkflowRun resource is created, the controller will create a service acccount + rbac
// for the namespace, then inform vault that that service account is allowed to access
// readonly secrets under a preconfigured path related to a nebula workflow. It will then
// spin up a pod running an instance of nebula-metadata-api that knows how to
// ask kubernetes for the service account token, that it will use to proxy secrets
// between the task pods and the vault server.
type Controller struct {
	kubeclient    kubernetes.Interface
	nebclient     clientset.Interface
	tekclient     tekclientset.Interface
	secretsclient SecretAuthAccessManager
	storageclient storage.BlobStore

	wfrLister       neblisters.WorkflowRunLister
	wfrListerSynced cache.InformerSynced
	plrLister       teklisters.PipelineRunLister
	plrListerSynced cache.InformerSynced
	wfrworker       *worker
	plrworker       *worker

	namespace string
	cfg       *config.WorkflowControllerConfig
	manager   *DependencyManager
	metrics   *controllerObservations
}

// Run starts all required informers and spawns two worker goroutines
// that will pull resource objects off the workqueue. This method blocks
// until stopCh is closed or an earlier bootstrap call results in an error.
func (c *Controller) Run(numWorkers int, stopCh chan struct{}) error {
	defer utilruntime.HandleCrash()
	defer c.plrworker.shutdown()
	defer c.wfrworker.shutdown()

	if !cache.WaitForCacheSync(stopCh, c.plrListerSynced, c.wfrListerSynced) {
		return fmt.Errorf("failed to wait for informer cache to sync")
	}

	c.plrworker.run(numWorkers, stopCh)
	c.wfrworker.run(numWorkers, stopCh)

	<-stopCh

	return nil
}

func (c *Controller) waitForEndpoint(service *corev1.Service) error {
	var (
		conditionMet bool
		timeout      = int64(30)
	)

	endpoints, err := c.kubeclient.CoreV1().Endpoints(service.GetNamespace()).Get(service.GetName(), metav1.GetOptions{})
	if err != nil {
		return err
	}

	if endpoints.Subsets != nil && len(endpoints.Subsets) > 0 {
		for _, subset := range endpoints.Subsets {
			if subset.Addresses != nil && len(subset.Addresses) > 0 {
				return nil
			}
		}
	}

	listOptions := metav1.SingleObject(endpoints.ObjectMeta)
	listOptions.TimeoutSeconds = &timeout

	watcher, err := c.kubeclient.CoreV1().Endpoints(endpoints.GetNamespace()).Watch(listOptions)
	if err != nil {
		return err
	}

eventLoop:
	for event := range watcher.ResultChan() {
		switch event.Type {
		case watch.Modified:
			endpoints := event.Object.(*corev1.Endpoints)

			if endpoints.Subsets != nil && len(endpoints.Subsets) > 0 {
				for _, subset := range endpoints.Subsets {
					if subset.Addresses != nil && len(subset.Addresses) > 0 {
						watcher.Stop()
						conditionMet = true

						break eventLoop
					}
				}
			}
		}
	}

	if !conditionMet {
		return fmt.Errorf("timeout occurred while waiting for service %s to be ready", service.GetName())
	}

	return nil
}

func (c *Controller) waitForSuccessfulServiceResponse(service *corev1.Service) error {
	var (
		u        = fmt.Sprintf("http://%s.%s.svc.cluster.local/healthz", service.GetName(), service.GetNamespace())
		interval = time.Millisecond * 750
		timeout  = time.Second * 10
	)

	return wait.PollImmediate(interval, timeout, func() (bool, error) {
		client := http.Client{
			Timeout: timeout,
		}
		resp, err := client.Get(u)
		if err != nil {
			klog.Infof("got an error when probing the service %s - %s", service.GetName(), err)
			return false, nil
		}

		if resp.StatusCode != http.StatusOK {
			klog.Infof("got an invalid status code when probing service %s %d", service.GetName(), resp.StatusCode)
			return false, nil
		}

		return true, nil
	})
}

func (c *Controller) processPipelineRunChange(ctx context.Context, key string) error {
	klog.Infof("syncing PipelineRun change %s", key)
	defer klog.Infof("done syncing PipelineRun change %s", key)

	namespace, name, err := cache.SplitMetaNamespaceKey(key)
	if err != nil {
		return err
	}

	plr, err := c.tekclient.TektonV1alpha1().PipelineRuns(namespace).Get(name, metav1.GetOptions{})
	if k8serrors.IsNotFound(err) {
		return nil
	}
	if err != nil {
		return err
	}

	logAnnotations := make(map[string]string, 0)

	if areWeDoneYet(plr) {
		// Upload the logs that are not defined on the PipelineRun record...
		err := c.metrics.trackDurationWithOutcome(metricWorkflowRunLogUploadDuration, func() error {
			logAnnotations, err = c.uploadLogs(ctx, plr)

			return err
		})
		if nil != err {
			klog.Warning(err)
		}
	}

	labelMap := map[string]string{
		pipelineRunAnnotation: plr.Name,
	}

	selector := labels.SelectorFromValidatedSet(labelMap)
	workflowList, err := c.wfrLister.WorkflowRuns(namespace).List(selector)
	if err != nil {
		return err
	}

	for _, workflow := range workflowList {
		if areWeDoneYet(plr) {
			klog.Infof("revoking workflow run secret access %s", workflow.GetName())
			if err := c.secretsclient.RevokeScopedAccess(ctx, namespace); err != nil {
				return err
			}
		}

		status, _ := c.updateWorkflowRunStatus(plr)

		wfrCopy := workflow.DeepCopy()
		wfrCopy.Status = *status

		for name, value := range logAnnotations {
			metav1.SetMetaDataAnnotation(&wfrCopy.ObjectMeta, name, value)
		}

		_, err = c.nebclient.NebulaV1().WorkflowRuns(namespace).Update(wfrCopy)
		if err != nil {
			return err
		}
	}

	return nil
}

func (c *Controller) uploadLogs(ctx context.Context, plr *tekv1alpha1.PipelineRun) (map[string]string, error) {
	logAnnotations := make(map[string]string, 0)

	for _, pt := range extractPodAndTaskNamesFromPipelineRun(plr) {
		annotation := nebulaGroupNamePrefix + util.Slug(logUploadAnnotationPrefix+pt.TaskName)
		if _, ok := plr.Annotations[annotation]; ok {
			continue
		}
		containerName := "step-" + pt.TaskName
		logName, err := c.uploadLog(ctx, plr.Namespace, pt.PodName, containerName)
		if nil != err {
			klog.Warningf("Failed to upload log for pod=%s/%s container=%s %+v",
				plr.Namespace,
				pt.PodName,
				containerName,
				err)
			continue
		}

		logAnnotations[annotation] = logName
	}

	return logAnnotations, nil
}

func (c *Controller) uploadLog(ctx context.Context, namespace string, podName string, containerName string) (string, error) {
	key := fmt.Sprintf("%s/%s/%s", namespace, podName, containerName)

	opts := &corev1.PodLogOptions{
		Container: containerName,
	}
	rc, err := c.kubeclient.CoreV1().Pods(namespace).GetLogs(podName, opts).Stream()
	if err != nil {
		return "", err
	}
	defer rc.Close()

	storageOpts := storage.PutOptions{
		ContentType: "application/octet-stream",
	}

	err = c.storageclient.Put(ctx, key, func(w io.Writer) error {
		_, err := io.Copy(w, rc)

		return err
	}, storageOpts)
	if err != nil {
		return "", err
	}

	return key, nil
}

func (c *Controller) processWorkflowRun(ctx context.Context, key string) error {
	klog.Infof("syncing WorkflowRun change %s", key)
	defer klog.Infof("done syncing WorkflowRun change %s", key)

	namespace, name, err := cache.SplitMetaNamespaceKey(key)
	if err != nil {
		return err
	}

	wr, err := c.nebclient.NebulaV1().WorkflowRuns(namespace).Get(name, metav1.GetOptions{})
	if k8serrors.IsNotFound(err) {
		klog.Infof("%s %s has been deleted", wr.Kind, key)

		return nil
	}
	if err != nil {
		return err
	}

	// If we haven't set the state of the run yet, then we need to ensure all the secret access
	// and rbac is setup.
	if wr.Status.Status == "" {
<<<<<<< HEAD
		klog.Infof("unreconciled %s %s", wr.Kind, key)
		var err error

		c.metrics.trackDurationWithOutcome(metricWorkflowRunStartUpDuration, func() error {
			return c.ensureAccessResourcesExist(ctx, wr)
		})

		if err != nil {
=======
		service, err := c.createAccessResources(ctx, wr)
		if err != nil {
			return err
		}

		err = c.initializePipeline(wr, service)
		if err != nil {
			return err
		}
		if err := c.ensureAccessResourcesExist(ctx, wr, service); err != nil {
>>>>>>> 0ead519b
			return err
		}
	}

	if wr.ObjectMeta.DeletionTimestamp.IsZero() {
		if _, ok := wr.GetAnnotations()[pipelineRunAnnotation]; !ok {
			plr, err := c.createPipelineRun(wr)
			if err != nil {
				return err
			}

			pipelineId := wr.Spec.Name
			if wr.Labels == nil {
				wr.Labels = make(map[string]string, 0)
			}
			wr.Labels[pipelineRunAnnotation] = pipelineId

			metav1.SetMetaDataAnnotation(&wr.ObjectMeta, pipelineRunAnnotation, plr.Name)

			if !containsString(wr.ObjectMeta.Finalizers, workflowRunAnnotation) {
				wr.ObjectMeta.Finalizers = append(wr.ObjectMeta.Finalizers, workflowRunAnnotation)
			}

			wr, err = c.nebclient.NebulaV1().WorkflowRuns(namespace).Update(wr)
			if err != nil {
				return err
			}
		}
	} else {
		if containsString(wr.ObjectMeta.Finalizers, workflowRunAnnotation) {
			wr.ObjectMeta.Finalizers = removeString(wr.ObjectMeta.Finalizers, workflowRunAnnotation)

			wr, err = c.nebclient.NebulaV1().WorkflowRuns(namespace).Update(wr)
			if err != nil {
				return err
			}
		}
	}

	return nil
}

func (c *Controller) createAccessResources(ctx context.Context, wr *nebulav1.WorkflowRun) (*corev1.Service, error) {
	var (
		ips      *corev1.Secret
		saccount *corev1.ServiceAccount
		err      error
	)

	namespace := wr.GetNamespace()

	if c.cfg.MetadataServiceImagePullSecret != "" {
		klog.Infof("copying secret for metadata service image %s", wr.GetName())
		ips, err = copyImagePullSecret(c.namespace, c.kubeclient, wr, c.cfg.MetadataServiceImagePullSecret)
		if err != nil {
			return nil, err
		}
	}

	saccount, err = createServiceAccount(c.kubeclient, wr, ips)
	if err != nil {
		return nil, err
	}

	klog.Infof("granting workflow run access to scoped secrets %s", wr.GetName())
	grant, err := c.secretsclient.GrantScopedAccess(ctx, wr.Spec.Workflow.Name, namespace, saccount.GetName())
	if err != nil {
		return nil, err
	}

	_, _, err = createRBAC(c.kubeclient, wr)
	if err != nil {
		return nil, err
	}

	// It is possible that the metadata service and this controller talk to
	// different Vault endpoints: each might be talking to a Vault agent (for
	// caching or additional security) instead of directly to the Vault server.
	podVaultAddr := c.cfg.MetadataServiceVaultAddr
	if podVaultAddr == "" {
		podVaultAddr = grant.BackendAddr
	}

	_, err = createMetadataAPIPod(
		c.kubeclient,
		c.cfg.MetadataServiceImage,
		saccount,
		wr,
		podVaultAddr,
		grant.ScopedPath,
	)
	if err != nil {
		return nil, err
	}

	service, err := createMetadataAPIService(c.kubeclient, wr)
	if err != nil {
		return nil, err
	}

<<<<<<< HEAD
	c.metrics.trackDurationWithOutcome(metricWorkflowRunWaitForMetadataAPIServiceDuration, func() error {
		klog.Infof("waiting for metadata service to become ready %s", wr.GetName())
=======
	return service, nil
}

func (c *Controller) ensureAccessResourcesExist(ctx context.Context, wr *nebulav1.WorkflowRun, service *corev1.Service) error {
	klog.Infof("waiting for metadata service to become ready %s", wr.Spec.Workflow.Name)
>>>>>>> 0ead519b

		// This waits for a Modified watch event on a service's Endpoint object.
		// When this event is received, it will check it's addresses to see if there's
		// pods that are ready to be served.
		if err = c.waitForEndpoint(service); err != nil {
			return err
		}

		// Because of a possible race condition bug in the kernel or kubelet network stack, there's a very
		// tiny window of time where packets will get dropped if you try to make requests to the ports
		// that are supposed to be forwarded to underlying pods. This unfortunately happens quite frequently
		// since we exec task pods from Tekton very quickly. This function will make GET requests in a loop
		// to the readiness endpoint of the pod (via the service dns) to make sure it actually gets a 200
		// response before setting the status object on SecretAuth resources.
		if err = c.waitForSuccessfulServiceResponse(service); err != nil {
			return err
		}

		klog.Infof("metadata service is ready %s", wr.GetName())

		return nil
	})

	if err != nil {
		return err
	}

	return nil
}

func (c *Controller) enqueueWorkflowRun(obj interface{}) {
	wf := obj.(*nebulav1.WorkflowRun)

	key, err := cache.MetaNamespaceKeyFunc(wf)
	if err != nil {
		utilruntime.HandleError(err)

		return
	}

	c.wfrworker.add(key)
}

func (c *Controller) enqueuePipelineRun(obj interface{}) {
	plr := obj.(*tekv1alpha1.PipelineRun)

	key, err := cache.MetaNamespaceKeyFunc(plr)
	if err != nil {
		utilruntime.HandleError(err)

		return
	}

	c.plrworker.add(key)
}

func (c *Controller) createPipelineRun(wr *nebulav1.WorkflowRun) (*tekv1alpha1.PipelineRun, error) {
	klog.Infof("creating PipelineRun for WorkflowRun %s", wr.GetName())
	defer klog.Infof("done creating PipelineRun for WorkflowRun %s", wr.GetName())

	namespace := wr.GetNamespace()

	plr, err := c.tekclient.TektonV1alpha1().PipelineRuns(namespace).Get(wr.Spec.Name, metav1.GetOptions{})
	if plr != nil && plr != (&tekv1alpha1.PipelineRun{}) && plr.Name != "" {
		return plr, nil
	}

	runID := wr.Spec.Name

	serviceAccount, err := c.createServiceAccount(wr)
	if err != nil {
		return nil, err
	}

	pipelineRun := &tekv1alpha1.PipelineRun{
		ObjectMeta: metav1.ObjectMeta{
			Name:            runID,
			Namespace:       namespace,
			Labels:          getLabels(wr, nil),
			OwnerReferences: []metav1.OwnerReference{*metav1.NewControllerRef(wr, controllerKind)},
		},
		Spec: tekv1alpha1.PipelineRunSpec{
			ServiceAccount: serviceAccount.Name,
			PipelineRef: tekv1alpha1.PipelineRef{
				Name: runID,
			},
			PodTemplate: tekv1alpha1.PodTemplate{
				NodeSelector: map[string]string{
					"nebula.puppet.com/scheduling.customer-ready": "true",
				},
				Tolerations: []corev1.Toleration{
					{
						Key:    "nebula.puppet.com/scheduling.customer-workload",
						Value:  "true",
						Effect: corev1.TaintEffectNoSchedule,
					},
				},
			},
		},
	}

	createdPipelineRun, err := c.tekclient.TektonV1alpha1().PipelineRuns(namespace).Create(pipelineRun)
	if err != nil {
		return nil, err
	}

	return createdPipelineRun, nil
}

func (c *Controller) createServiceAccount(wr *nebulav1.WorkflowRun) (*corev1.ServiceAccount, error) {
	namespace := wr.GetNamespace()

	serviceAccount, _ := c.kubeclient.CoreV1().ServiceAccounts(namespace).Get(wr.Spec.Name, metav1.GetOptions{})
	if serviceAccount != nil {
		return serviceAccount, nil
	}

	serviceAccount = &corev1.ServiceAccount{
		ObjectMeta: metav1.ObjectMeta{
			Name:            wr.Spec.Name,
			Namespace:       namespace,
			OwnerReferences: []metav1.OwnerReference{*metav1.NewControllerRef(wr, controllerKind)},
		},
	}

	return c.kubeclient.CoreV1().ServiceAccounts(namespace).Create(serviceAccount)
}

func (c *Controller) updateWorkflowRunStatus(plr *tekv1alpha1.PipelineRun) (*nebulav1.WorkflowRunStatus, error) {
	workflowRunSteps := make(map[string]nebulav1.WorkflowRunStep)

	for _, taskRun := range plr.Status.TaskRuns {
		if nil == taskRun.Status {
			continue
		}
		step := nebulav1.WorkflowRunStep{
			Name:   taskRun.PipelineTaskName,
			Status: string(mapStatus(taskRun.Status.Status)),
		}

		if taskRun.Status.StartTime != nil {
			step.StartTime = taskRun.Status.StartTime
		}
		if taskRun.Status.CompletionTime != nil {
			step.CompletionTime = taskRun.Status.CompletionTime
		}

		workflowRunSteps[taskRun.PipelineTaskName] = step
	}

	workflowRunStatus := &nebulav1.WorkflowRunStatus{
		Status: string(mapStatus(plr.Status.Status)),
		Steps:  workflowRunSteps,
	}

	if plr.Status.StartTime != nil {
		workflowRunStatus.StartTime = plr.Status.StartTime
	}
	if plr.Status.CompletionTime != nil {
		workflowRunStatus.CompletionTime = plr.Status.CompletionTime
	}

	return workflowRunStatus, nil
}

<<<<<<< HEAD
func NewController(manager *DependencyManager, cfg *config.WorkflowControllerConfig, vc *vault.VaultAuth, bs storage.BlobStore, namespace string, mets *metrics.Metrics) *Controller {
=======
func (c *Controller) initializePipeline(wr *nebulav1.WorkflowRun, service *corev1.Service) errors.Error {
	klog.Infof("creating WorkflowRun %s", wr.GetName())
	defer klog.Infof("done creating WorkflowRun %s", wr.GetName())

	if len(wr.Spec.Workflow.Steps) == 0 {
		return nil
	}

	pipeline, err := c.tekclient.TektonV1alpha1().Pipelines(wr.GetNamespace()).Get(wr.GetName(), metav1.GetOptions{})
	if err != nil && !k8serrors.IsNotFound(err) {
		return errors.NewWorkflowExecutionError().WithCause(err)
	}

	if pipeline.Name == wr.GetName() {
		return nil
	}

	if _, err := c.createNetworkPolicies(wr.GetNamespace()); err != nil {
		return err
	}

	if _, err := c.createLimitRange(wr.GetNamespace()); err != nil {
		return err
	}

	tasks, err := c.createTasks(wr, service)
	if err != nil {
		return errors.NewWorkflowExecutionError().WithCause(err)
	}

	pipelineTasks, err := c.createPipelineTasks(tasks, wr.Spec.Workflow.Steps)
	if err != nil {
		return errors.NewWorkflowExecutionError().WithCause(err)
	}

	pipeline, err = c.createPipeline(wr.GetNamespace(), wr.GetName(), pipelineTasks)
	if err != nil {
		return errors.NewWorkflowExecutionError().WithCause(err)
	}

	return nil
}

func (c *Controller) createNetworkPolicies(namespace string) ([]*networkingv1.NetworkPolicy, errors.Error) {
	var pols []*networkingv1.NetworkPolicy

	pols = append(pols, &networkingv1.NetworkPolicy{
		ObjectMeta: metav1.ObjectMeta{
			Name:      "metadata-api-allow",
			Namespace: namespace,
			Labels: map[string]string{
				"app.kubernetes.io/managed-by": "nebula",
			},
		},
		Spec: networkingv1.NetworkPolicySpec{
			PodSelector: metav1.LabelSelector{
				MatchLabels: map[string]string{
					"app.kubernetes.io/name":      "nebula",
					"app.kubernetes.io/component": "metadata-api",
				},
			},
			PolicyTypes: []networkingv1.PolicyType{"Ingress", "Egress"},
			Ingress: []networkingv1.NetworkPolicyIngressRule{
				{
					From: []networkingv1.NetworkPolicyPeer{
						{
							// Match all pods in this namespace.
							PodSelector: &metav1.LabelSelector{},
						},
						{
							// Allow the workflow controller to check for this
							// service's status.
							NamespaceSelector: &metav1.LabelSelector{
								MatchLabels: map[string]string{
									"nebula.puppet.com/network-policy.tasks": "true",
								},
							},
							PodSelector: &metav1.LabelSelector{
								MatchLabels: map[string]string{
									"app.kubernetes.io/name":      "nebula-system",
									"app.kubernetes.io/component": "tasks",
								},
							},
						},
					},
					Ports: []networkingv1.NetworkPolicyPort{
						{
							Protocol: func(p corev1.Protocol) *corev1.Protocol { return &p }(corev1.ProtocolTCP),
							Port:     func(i intstr.IntOrString) *intstr.IntOrString { return &i }(intstr.FromInt(7000)),
						},
					},
				},
			},
			Egress: []networkingv1.NetworkPolicyEgressRule{
				{
					To: []networkingv1.NetworkPolicyPeer{
						{
							// Only allow outbound to the tasks namespace.
							NamespaceSelector: &metav1.LabelSelector{
								MatchLabels: map[string]string{
									"nebula.puppet.com/network-policy.tasks": "true",
								},
							},
						},
					},
				},
			},
		},
	})

	pols = append(pols, &networkingv1.NetworkPolicy{
		ObjectMeta: metav1.ObjectMeta{
			Name:      "default",
			Namespace: namespace,
			Labels: map[string]string{
				"app.kubernetes.io/managed-by": "nebula",
			},
		},
		Spec: networkingv1.NetworkPolicySpec{
			// Empty pod selector matches all pods.
			PodSelector: metav1.LabelSelector{},
			PolicyTypes: []networkingv1.PolicyType{"Ingress", "Egress"},
			// We omit ingress to deny inbound traffic. Nothing should be
			// connecting to task pods.
			Ingress: []networkingv1.NetworkPolicyIngressRule{},
			Egress: []networkingv1.NetworkPolicyEgressRule{
				{
					To: []networkingv1.NetworkPolicyPeer{
						{
							// Allow all external traffic except RFC 1918 space
							// and IANA special-purpose address registry.
							IPBlock: &networkingv1.IPBlock{
								CIDR: "0.0.0.0/0",
								Except: []string{
									"0.0.0.0/8",       // "This host on this network"
									"10.0.0.0/8",      // Private-Use
									"100.64.0.0/10",   // Shared Address Space
									"169.254.0.0/16",  // Link Local
									"172.16.0.0/12",   // Private-Use
									"192.0.0.0/24",    // IETF Protocol Assignments
									"192.0.2.0/24",    // Documentation (TEST-NET-1)
									"192.31.196.0/24", // AS112-v4
									"192.52.193.0/24", // AMT
									"192.168.0.0/16",  // Private-Use
									"192.175.48.0/24", // Direct Delegation AS112 Service
									"198.18.0.0/15",   // Benchmarking
									"198.51.100.0/24", // Documentation (TEST-NET-2)
									"203.0.113.0/24",  // Documentation (TEST-NET-3)
									"240.0.0.0/4",     // Reserved (multicast)
								},
							},
						},
						{
							// Allow access to the metadata API.
							PodSelector: &metav1.LabelSelector{
								MatchLabels: map[string]string{
									"app.kubernetes.io/name":      "nebula",
									"app.kubernetes.io/component": "metadata-api",
								},
							},
						},
						{
							// Allow access to kube-dns.
							NamespaceSelector: &metav1.LabelSelector{
								MatchLabels: map[string]string{
									"nebula.puppet.com/network-policy.kube-system": "true",
								},
							},
							PodSelector: &metav1.LabelSelector{
								MatchLabels: map[string]string{
									"k8s-app": "kube-dns",
								},
							},
						},
					},
				},
			},
		},
	})

	for i := range pols {
		pol, err := c.kubeclient.NetworkingV1().NetworkPolicies(namespace).Create(pols[i])
		if err != nil && !k8serrors.IsAlreadyExists(err) {
			return nil, errors.NewWorkflowExecutionError().WithCause(err)
		}

		pols[i] = pol
	}

	return pols, nil
}

func (c *Controller) createLimitRange(namespace string) (*corev1.LimitRange, errors.Error) {
	// Set some default (fairly generous) CPU and memory limits.

	lr := &corev1.LimitRange{
		ObjectMeta: metav1.ObjectMeta{
			Name:      "default",
			Namespace: namespace,
		},
		Spec: corev1.LimitRangeSpec{
			Limits: []corev1.LimitRangeItem{
				{
					Type: corev1.LimitTypeContainer,
					Default: corev1.ResourceList{
						corev1.ResourceCPU:    resource.MustParse("750m"),
						corev1.ResourceMemory: resource.MustParse("2Gi"),
					},
					DefaultRequest: corev1.ResourceList{
						corev1.ResourceCPU:    resource.MustParse("100m"),
						corev1.ResourceMemory: resource.MustParse("256Mi"),
					},
					Max: corev1.ResourceList{
						corev1.ResourceCPU:    resource.MustParse("1"),
						corev1.ResourceMemory: resource.MustParse("3Gi"),
					},
				},
			},
		},
	}

	lr, err := c.kubeclient.CoreV1().LimitRanges(namespace).Create(lr)
	if err != nil && !k8serrors.IsAlreadyExists(err) {
		return nil, errors.NewWorkflowExecutionError().WithCause(err)
	}

	return lr, nil
}

func (c *Controller) createTasks(wr *nebulav1.WorkflowRun, service *corev1.Service) (map[string]nebulav1.WorkflowRunStep, errors.Error) {
	sts := make(map[string]nebulav1.WorkflowRunStep)

	metadataAPIURL := fmt.Sprintf("http://%s.%s.svc.cluster.local", service.GetName(), wr.GetNamespace())

	ownerReference := metav1.NewControllerRef(wr, controllerKind)

	steps := wr.Spec.Workflow.Steps

	for index := range steps {
		step := steps[index]

		task, err := c.createTaskFromStep(wr.GetNamespace(), metadataAPIURL, wr.Spec.Workflow.Parameters, wr.Spec.Parameters, index, step, ownerReference)
		if err != nil {
			return nil, errors.NewWorkflowExecutionError().WithCause(err)
		}

		sts[step.Name] = nebulav1.WorkflowRunStep{
			Name:   task.Name,
			Status: string(WorkflowRunStatusPending),
		}
	}

	return sts, nil
}

func (c *Controller) createPipelineTasks(sts map[string]nebulav1.WorkflowRunStep, ws []*nebulav1.WorkflowStep) ([]v1alpha1.PipelineTask, errors.Error) {

	pipelineTasks := make([]v1alpha1.PipelineTask, 0)

	for index := range ws {
		step := ws[index]

		taskName := sts[step.Name].Name

		pipelineTask := v1alpha1.PipelineTask{
			Name: taskName,
			TaskRef: v1alpha1.TaskRef{
				Name: taskName,
			},
		}

		for _, dependsOn := range step.DependsOn {
			if taskDependency, ok := sts[dependsOn]; ok {
				pipelineTask.RunAfter = append(pipelineTask.RunAfter, taskDependency.Name)
			} else {
				return nil, errors.NewWorkflowInvalidStepDependencyError(dependsOn)
			}
		}

		pipelineTasks = append(pipelineTasks, pipelineTask)
	}

	return pipelineTasks, nil
}

func (c *Controller) createTaskFromStep(namespace string, metadataAPIURL string, workflowParameters nebulav1.WorkflowParameters, workflowRunParameters nebulav1.WorkflowRunParameters, index int, step *nebulav1.WorkflowStep, ownerReference *metav1.OwnerReference) (*v1alpha1.Task, errors.Error) {
	taskName := util.Slug(fmt.Sprintf("task-%d-%s", index, step.Name))
	taskHash := sha1.Sum([]byte(step.Name))

	configMapData, _ := getConfigMapData(workflowParameters, workflowRunParameters, step)
	_, err := c.createConfigMap(taskName, configMapData, namespace, ownerReference)
	if err != nil {
		return nil, errors.NewWorkflowExecutionError().WithCause(err)
	}

	container, volumes := getContainer(metadataAPIURL, taskName, step)

	task := &v1alpha1.Task{
		ObjectMeta: metav1.ObjectMeta{
			Name:      taskName,
			Namespace: namespace,
			Labels: map[string]string{
				"nebula.puppet.com/task.hash": hex.EncodeToString(taskHash[:]),
			},
		},
		Spec: v1alpha1.TaskSpec{
			Steps:   []v1alpha1.Step{{*container}},
			Volumes: volumes,
		},
	}

	task, err = c.tekclient.TektonV1alpha1().Tasks(namespace).Create(task)
	if k8serrors.IsAlreadyExists(err) {
		task, err = c.tekclient.TektonV1alpha1().Tasks(namespace).Get(taskName, metav1.GetOptions{})
	}
	if err != nil {
		return nil, errors.NewWorkflowExecutionError().WithCause(err)
	}

	return task, nil
}

func (c *Controller) createPipeline(namespace string, pipelineId string, pipelineTasks []v1alpha1.PipelineTask) (*v1alpha1.Pipeline, errors.Error) {
	pipelineName := util.Slug(pipelineId)

	pipeline := &v1alpha1.Pipeline{
		ObjectMeta: metav1.ObjectMeta{
			Name:      pipelineName,
			Namespace: namespace,
		},
		Spec: v1alpha1.PipelineSpec{
			Tasks: pipelineTasks,
		},
	}

	pipeline, err := c.tekclient.TektonV1alpha1().Pipelines(namespace).Create(pipeline)
	if k8serrors.IsAlreadyExists(err) {
		pipeline, err = c.tekclient.TektonV1alpha1().Pipelines(namespace).Get(pipelineName, metav1.GetOptions{})
	}
	if err != nil {
		return nil, errors.NewWorkflowExecutionError().WithCause(err)
	}

	return pipeline, nil
}

func (c *Controller) createConfigMap(name string, data map[string]string, namespace string, ownerReference *metav1.OwnerReference) (*corev1.ConfigMap, error) {
	configMap := &corev1.ConfigMap{
		ObjectMeta: metav1.ObjectMeta{
			Name:            name,
			Namespace:       namespace,
			OwnerReferences: []metav1.OwnerReference{*ownerReference},
		},
		Data: data,
	}

	return c.kubeclient.CoreV1().ConfigMaps(namespace).Create(configMap)
}

func NewController(manager *DependencyManager, cfg *config.WorkflowControllerConfig, vc *vault.VaultAuth, bs storage.BlobStore, namespace string) *Controller {
>>>>>>> 0ead519b
	wfrInformer := manager.WorkflowRunInformer()
	plrInformer := manager.PipelineRunInformer()

	c := &Controller{
		kubeclient:      manager.KubeClient,
		nebclient:       manager.NebulaClient,
		tekclient:       manager.TektonClient,
		secretsclient:   vc,
		storageclient:   bs,
		wfrLister:       wfrInformer.Lister(),
		plrLister:       plrInformer.Lister(),
		wfrListerSynced: wfrInformer.Informer().HasSynced,
		plrListerSynced: plrInformer.Informer().HasSynced,
		namespace:       namespace,
		cfg:             cfg,
		manager:         manager,
		metrics:         newControllerObservations(mets),
	}

	c.wfrworker = newWorker("WorkflowRuns", (*c).processWorkflowRun, defaultMaxRetries)
	c.plrworker = newWorker("PipelineRuns", (*c).processPipelineRunChange, defaultMaxRetries)

	wfrInformer.Informer().AddEventHandler(cache.ResourceEventHandlerFuncs{
		AddFunc:    c.enqueueWorkflowRun,
		UpdateFunc: passNew(c.enqueueWorkflowRun),
		DeleteFunc: c.enqueueWorkflowRun,
	})

	plrInformer.Informer().AddEventHandler(cache.ResourceEventHandlerFuncs{
		UpdateFunc: passNew(c.enqueuePipelineRun),
	})

	return c
}

func getContainer(metadataAPIURL string, name string, step *nebulav1.WorkflowStep) (*corev1.Container, []corev1.Volume) {
	volumeMounts := getVolumeMounts(name, step)
	volumes := getVolumes(volumeMounts)
	environmentVariables := buildEnvironmentVariables(metadataAPIURL, name)

	container := &corev1.Container{
		Name:            name,
		Image:           step.Image,
		ImagePullPolicy: corev1.PullAlways,
		VolumeMounts:    volumeMounts,
		Env:             environmentVariables,
		SecurityContext: &corev1.SecurityContext{
			// We can't use RunAsUser et al. here because they don't allow write
			// access to the container filesystem. Eventually, we'll use gVisor
			// to protect us here.
			AllowPrivilegeEscalation: func(b bool) *bool { return &b }(false),
		},
	}

	if len(step.Input) > 0 {
		container.Command = []string{NebulaMountPath + "/" + NebulaEntrypointFile}
	} else {
		if len(step.Command) > 0 {
			container.Command = []string{step.Command}
		}
		if len(step.Args) > 0 {
			container.Args = step.Args
		}
	}

	return container, volumes
}

func buildEnvironmentVariables(metadataAPIURL string, name string) []corev1.EnvVar {
	// this sets the endpoint to the metadata service for accessing the spec
	specPath := path.Join("/", "specs", name)

	containerVars := []corev1.EnvVar{
		{
			// TODO SPEC_URL will change to something else at a later date.
			// This will more than likely become a constant in the nebula-tasks package.
			Name:  "SPEC_URL",
			Value: metadataAPIURL + specPath,
		},
		{
			Name:  "METADATA_API_URL",
			Value: metadataAPIURL,
		},
	}

	return containerVars
}

func getVolumes(volumeMounts []corev1.VolumeMount) []corev1.Volume {
	volumes := make([]corev1.Volume, 0)

	knownVolumes := make(map[string]bool)

	defaultMode := int32(0700)
	for _, volume := range volumeMounts {
		volumeName := volume.Name

		if !knownVolumes[volumeName] {
			thisVolume := corev1.Volume{
				Name: volumeName,
				VolumeSource: corev1.VolumeSource{
					ConfigMap: &corev1.ConfigMapVolumeSource{
						LocalObjectReference: corev1.LocalObjectReference{
							Name: volumeName,
						},
						DefaultMode: &defaultMode,
					},
				},
			}

			knownVolumes[volumeName] = true
			volumes = append(volumes, thisVolume)
		}
	}

	return volumes
}

func getVolumeMounts(name string, step *nebulav1.WorkflowStep) []corev1.VolumeMount {
	volumeMounts := make([]corev1.VolumeMount, 0)

	if len(step.Spec) > 0 {
		thisContainerMount := corev1.VolumeMount{
			Name:      name,
			MountPath: NebulaMountPath + "/" + NebulaSpecFile,
			SubPath:   NebulaSpecFile,
		}

		volumeMounts = append(volumeMounts, thisContainerMount)
	}

	if len(step.Input) > 0 {
		thisContainerMount := corev1.VolumeMount{
			Name:      name,
			MountPath: NebulaMountPath + "/" + NebulaEntrypointFile,
			SubPath:   NebulaEntrypointFile,
		}

		volumeMounts = append(volumeMounts, thisContainerMount)
	}

	return volumeMounts
}

func expandSpecification(workflowParameters nebulav1.WorkflowParameters, workflowRunParameters nebulav1.WorkflowRunParameters, spec interface{}) interface{} {
	switch v := spec.(type) {
	case []interface{}:
		result := make([]interface{}, len(v))
		for index, elm := range v {
			result[index] = expandSpecification(workflowParameters, workflowRunParameters, elm)
		}
		return result
	case map[string]interface{}:
		name := extractName(ParameterTypeName, v)
		if name != nil {
			value := workflowRunParameters[*name]

			if value != nil {
				wrp, ok := workflowRunParameters[*name]
				if ok {
					return wrp
				}
			}

			wp, ok := workflowParameters[*name]
			if ok {
				return wp
			}
		}
		result := make(map[string]interface{})
		for key, val := range v {
			result[key] = expandSpecification(workflowParameters, workflowRunParameters, val)
		}
		return result
	default:
		return v
	}

}

func extractName(typeName string, obj map[string]interface{}) *string {
	if len(obj) != 2 {
		return nil
	}
	if ty, ok := obj["$type"].(string); !ok || typeName != ty {
		return nil
	}
	name, ok := obj["name"].(string)
	if !ok || name == "" {
		return nil
	}
	return &name
}

func getConfigMapData(workflowParameters nebulav1.WorkflowParameters, workflowRunParameters nebulav1.WorkflowRunParameters, step *nebulav1.WorkflowStep) (map[string]string, errors.Error) {
	configMapData := make(map[string]string)

	if len(step.Spec) > 0 {
		spec := make(map[string]interface{})
		for key, val := range step.Spec {
			spec[key] = expandSpecification(workflowParameters, workflowRunParameters, val)
		}

		byteStep, err := json.Marshal(spec)
		if err != nil {
			return nil, errors.NewServerJSONEncodingError().WithCause(err)
		}

		configMapData[NebulaSpecFile] = string(byteStep)
	}

	if len(step.Input) > 0 {
		entrypoint := strings.Join(step.Input, "\n")

		if !strings.HasPrefix(entrypoint, InterpreterDirective) {
			entrypoint = InterpreterDefault + "\n" + entrypoint
		}

		configMapData[NebulaEntrypointFile] = entrypoint
	}

	return configMapData, nil
}

func extractPodAndTaskNamesFromPipelineRun(plr *tekv1alpha1.PipelineRun) []podAndTaskName {
	var result []podAndTaskName
	for _, taskRun := range plr.Status.TaskRuns {
		if nil == taskRun {
			continue
		}
		if nil == taskRun.Status {
			continue
		}
		// Ensure the pod got initialized:
		init := false
		for _, step := range taskRun.Status.Steps {
			if step.Name != taskRun.PipelineTaskName {
				continue
			}
			if nil != step.Terminated || nil != step.Running {
				init = true
			}
		}
		if !init {
			continue
		}
		result = append(result, podAndTaskName{
			PodName:  taskRun.Status.PodName,
			TaskName: taskRun.PipelineTaskName,
		})
	}
	return result
}

func copyImagePullSecret(workingNamespace string, kc kubernetes.Interface, wfr *nebulav1.WorkflowRun, imagePullSecretKey string) (*corev1.Secret, error) {
	namespace, name, err := cache.SplitMetaNamespaceKey(imagePullSecretKey)
	if err != nil {
		return nil, err
	} else if namespace == "" {
		namespace = workingNamespace
	}

	ref, err := kc.CoreV1().Secrets(namespace).Get(name, metav1.GetOptions{})
	if err != nil {
		return nil, err
	}

	if ref.Type != corev1.SecretType("kubernetes.io/dockerconfigjson") {
		klog.Warningf("image pull secret is not of type kubernetes.io/dockerconfigjson")
	}

	secret := &corev1.Secret{
		TypeMeta: metav1.TypeMeta{
			APIVersion: "v1",
			Kind:       "Secret",
		},
		ObjectMeta: metav1.ObjectMeta{
			Name:            metadataImagePullSecretName,
			Namespace:       wfr.GetNamespace(),
			Labels:          getLabels(wfr, nil),
			OwnerReferences: []metav1.OwnerReference{*metav1.NewControllerRef(wfr, controllerKind)},
		},
		Type: ref.Type,
		Data: ref.Data,
	}

	secret, err = kc.CoreV1().Secrets(wfr.GetNamespace()).Create(secret)
	if k8serrors.IsAlreadyExists(err) {
		secret, err = kc.CoreV1().Secrets(wfr.GetNamespace()).Get(secret.GetName(), metav1.GetOptions{})
	} else if err != nil {
		return nil, err
	}

	return secret, nil
}

func createServiceAccount(kc kubernetes.Interface, wfr *nebulav1.WorkflowRun, imagePullSecret *corev1.Secret) (*corev1.ServiceAccount, error) {
	saccount := &corev1.ServiceAccount{
		TypeMeta: metav1.TypeMeta{
			APIVersion: "v1",
			Kind:       "ServiceAccount",
		},
		ObjectMeta: metav1.ObjectMeta{
			Name:            getName(wfr, ""),
			Namespace:       wfr.GetNamespace(),
			Labels:          getLabels(wfr, nil),
			OwnerReferences: []metav1.OwnerReference{*metav1.NewControllerRef(wfr, controllerKind)},
		},
	}

	if imagePullSecret != nil {
		saccount.ImagePullSecrets = []corev1.LocalObjectReference{
			{Name: imagePullSecret.GetName()},
		}
	}

	klog.Infof("creating service account %s", wfr.GetName())
	saccount, err := kc.CoreV1().ServiceAccounts(wfr.GetNamespace()).Create(saccount)
	if k8serrors.IsAlreadyExists(err) {
		saccount, err = kc.CoreV1().ServiceAccounts(wfr.GetNamespace()).Get(getName(wfr, ""), metav1.GetOptions{})
	}
	if err != nil {
		return nil, err
	}

	return saccount, nil
}

func createRBAC(kc kubernetes.Interface, wfr *nebulav1.WorkflowRun) (*rbacv1.Role, *rbacv1.RoleBinding, error) {
	var err error

	role := &rbacv1.Role{
		TypeMeta: metav1.TypeMeta{
			APIVersion: "rbac.authorization.k8s.io/v1",
			Kind:       "Role",
		},
		ObjectMeta: metav1.ObjectMeta{
			Name:            getName(wfr, ""),
			Namespace:       wfr.GetNamespace(),
			Labels:          getLabels(wfr, nil),
			OwnerReferences: []metav1.OwnerReference{*metav1.NewControllerRef(wfr, controllerKind)},
		},
		Rules: []rbacv1.PolicyRule{
			{
				APIGroups: []string{""},
				Resources: []string{"configmaps"},
				Verbs:     []string{"create", "update", "list", "watch", "get"},
			},
			{
				APIGroups: []string{""},
				Resources: []string{"pods"},
				Verbs:     []string{"list", "watch", "get"},
			},
		},
	}

	binding := &rbacv1.RoleBinding{
		TypeMeta: metav1.TypeMeta{
			APIVersion: "rbac.authorization.k8s.io/v1",
			Kind:       "RoleBinding",
		},
		ObjectMeta: metav1.ObjectMeta{
			Name:            getName(wfr, ""),
			Namespace:       wfr.GetNamespace(),
			Labels:          getLabels(wfr, nil),
			OwnerReferences: []metav1.OwnerReference{*metav1.NewControllerRef(wfr, controllerKind)},
		},
		RoleRef: rbacv1.RoleRef{
			Kind:     "Role",
			APIGroup: "rbac.authorization.k8s.io",
			Name:     getName(wfr, ""),
		},
		Subjects: []rbacv1.Subject{
			{
				Name:      getName(wfr, ""),
				Kind:      "ServiceAccount",
				Namespace: wfr.GetNamespace(),
			},
		},
	}

	klog.Infof("creating role %s", wfr.GetName())
	role, err = kc.RbacV1().Roles(wfr.GetNamespace()).Create(role)
	if k8serrors.IsAlreadyExists(err) {
		role, err = kc.RbacV1().Roles(wfr.GetNamespace()).Get(getName(wfr, ""), metav1.GetOptions{})
	}
	if err != nil {
		return nil, nil, err
	}

	klog.Infof("creating role binding %s", wfr.GetName())
	binding, err = kc.RbacV1().RoleBindings(wfr.GetNamespace()).Create(binding)
	if k8serrors.IsAlreadyExists(err) {
		binding, err = kc.RbacV1().RoleBindings(wfr.GetNamespace()).Get(getName(wfr, ""), metav1.GetOptions{})
	}
	if err != nil {
		return nil, nil, err
	}

	return role, binding, nil
}

func createMetadataAPIPod(kc kubernetes.Interface, image string, saccount *corev1.ServiceAccount,
	wfr *nebulav1.WorkflowRun, secretsAddr, scopedSecretsPath string) (*corev1.Pod, error) {

	pod := &corev1.Pod{
		ObjectMeta: metav1.ObjectMeta{
			Name:      metadataServiceName,
			Namespace: wfr.GetNamespace(),
			Labels: getLabels(wfr, map[string]string{
				"app.kubernetes.io/name":      "nebula",
				"app.kubernetes.io/component": metadataServiceName,
			}),
			OwnerReferences: []metav1.OwnerReference{*metav1.NewControllerRef(wfr, controllerKind)},
		},
		Spec: corev1.PodSpec{
			Containers: []corev1.Container{
				{
					Name:            metadataServiceName,
					Image:           image,
					ImagePullPolicy: corev1.PullIfNotPresent,
					Command: []string{
						"/usr/bin/nebula-metadata-api",
						"-bind-addr",
						":7000",
						"-vault-addr",
						secretsAddr,
						"-vault-role",
						wfr.GetNamespace(),
						"-scoped-secrets-path",
						scopedSecretsPath,
						"-namespace",
						wfr.GetNamespace(),
					},
					Ports: []corev1.ContainerPort{
						{
							Name:          "http",
							ContainerPort: 7000,
						},
					},
					ReadinessProbe: &corev1.Probe{
						Handler: corev1.Handler{
							HTTPGet: &corev1.HTTPGetAction{
								Path: "/healthz",
								Port: intstr.FromInt(7000),
							},
						},
					},
				},
			},
			ServiceAccountName: saccount.GetName(),
			RestartPolicy:      corev1.RestartPolicyOnFailure,
		},
	}

	klog.Infof("creating metadata service pod %s", wfr.GetName())

	pod, err := kc.CoreV1().Pods(wfr.GetNamespace()).Create(pod)
	if k8serrors.IsAlreadyExists(err) {
		pod, err = kc.CoreV1().Pods(wfr.GetNamespace()).Get(metadataServiceName, metav1.GetOptions{})
	}
	if err != nil {
		return nil, err
	}

	return pod, nil
}

func createMetadataAPIService(kc kubernetes.Interface, wfr *nebulav1.WorkflowRun) (*corev1.Service, error) {
	service := &corev1.Service{
		ObjectMeta: metav1.ObjectMeta{
			Name:      metadataServiceName,
			Namespace: wfr.GetNamespace(),
			Labels: getLabels(wfr, map[string]string{
				"app.kubernetes.io/name":      "nebula",
				"app.kubernetes.io/component": metadataServiceName,
			}),
			OwnerReferences: []metav1.OwnerReference{*metav1.NewControllerRef(wfr, controllerKind)},
		},
		Spec: corev1.ServiceSpec{
			Ports: []corev1.ServicePort{
				{
					Port:       80,
					TargetPort: intstr.FromInt(7000),
				},
			},
			Selector: map[string]string{
				"app.kubernetes.io/name":      "nebula",
				"app.kubernetes.io/component": metadataServiceName,
			},
		},
	}

	klog.Infof("creating pod service %s", wfr.GetName())

	service, err := kc.CoreV1().Services(wfr.GetNamespace()).Create(service)
	if k8serrors.IsAlreadyExists(err) {
		service, err = kc.CoreV1().Services(wfr.GetNamespace()).Get(metadataServiceName, metav1.GetOptions{})
	}
	if err != nil {
		return nil, err
	}

	return service, nil
}

func areWeDoneYet(plr *tekv1alpha1.PipelineRun) bool {
	if !plr.IsDone() && !plr.IsCancelled() {
		return false
	}

	for _, task := range plr.Status.TaskRuns {
		if task.Status == nil {
			continue
		}

		status := mapStatus(task.Status.Status)
		if status == WorkflowRunStatusInProgress {
			return false
		}
	}

	return true
}

func getName(wfr *nebulav1.WorkflowRun, name string) string {
	prefix := "wr"

	if name == "" {
		return fmt.Sprintf("%s-%s", prefix, wfr.Spec.Name)
	}

	return fmt.Sprintf("%s-%s-%s", prefix, wfr.Spec.Name, name)
}

func getLabels(wfr *nebulav1.WorkflowRun, additional map[string]string) map[string]string {
	workflowRunLabels := map[string]string{
		workflowRunLabel: wfr.Spec.Name,
		workflowLabel:    wfr.Spec.Workflow.Name,
	}

	if additional != nil {
		for k, v := range additional {
			workflowRunLabels[k] = v
		}
	}

	return workflowRunLabels
}

func mapStatus(status duckv1beta1.Status) WorkflowRunStatus {
	for _, cs := range status.Conditions {
		switch cs.Type {
		case apis.ConditionSucceeded:
			switch cs.Status {
			case corev1.ConditionUnknown:
				return WorkflowRunStatusInProgress
			case corev1.ConditionTrue:
				return WorkflowRunStatusSuccess
			case corev1.ConditionFalse:
				return WorkflowRunStatusFailure
			}
		}
	}

	return WorkflowRunStatusPending
}

func containsString(slice []string, s string) bool {
	for _, item := range slice {
		if item == s {
			return true
		}
	}
	return false
}

func removeString(slice []string, s string) (result []string) {
	for _, item := range slice {
		if item == s {
			continue
		}
		result = append(result, item)
	}
	return
}

func passNew(f func(interface{})) func(interface{}, interface{}) {
	return func(first, second interface{}) {
		f(second)
	}
}<|MERGE_RESOLUTION|>--- conflicted
+++ resolved
@@ -361,27 +361,22 @@
 	// If we haven't set the state of the run yet, then we need to ensure all the secret access
 	// and rbac is setup.
 	if wr.Status.Status == "" {
-<<<<<<< HEAD
 		klog.Infof("unreconciled %s %s", wr.Kind, key)
-		var err error
-
-		c.metrics.trackDurationWithOutcome(metricWorkflowRunStartUpDuration, func() error {
-			return c.ensureAccessResourcesExist(ctx, wr)
+
+		err := c.metrics.trackDurationWithOutcome(metricWorkflowRunStartUpDuration, func() error {
+			service, err := c.createAccessResources(ctx, wr)
+			if err != nil {
+				return err
+			}
+
+			if err := c.initializePipeline(wr, service); err != nil {
+				return err
+			}
+
+			return c.ensureAccessResourcesExist(ctx, wr, service)
 		})
 
 		if err != nil {
-=======
-		service, err := c.createAccessResources(ctx, wr)
-		if err != nil {
-			return err
-		}
-
-		err = c.initializePipeline(wr, service)
-		if err != nil {
-			return err
-		}
-		if err := c.ensureAccessResourcesExist(ctx, wr, service); err != nil {
->>>>>>> 0ead519b
 			return err
 		}
 	}
@@ -482,21 +477,17 @@
 		return nil, err
 	}
 
-<<<<<<< HEAD
-	c.metrics.trackDurationWithOutcome(metricWorkflowRunWaitForMetadataAPIServiceDuration, func() error {
-		klog.Infof("waiting for metadata service to become ready %s", wr.GetName())
-=======
 	return service, nil
 }
 
 func (c *Controller) ensureAccessResourcesExist(ctx context.Context, wr *nebulav1.WorkflowRun, service *corev1.Service) error {
-	klog.Infof("waiting for metadata service to become ready %s", wr.Spec.Workflow.Name)
->>>>>>> 0ead519b
+	return c.metrics.trackDurationWithOutcome(metricWorkflowRunWaitForMetadataAPIServiceDuration, func() error {
+		klog.Infof("waiting for metadata service to become ready %s", wr.Spec.Workflow.Name)
 
 		// This waits for a Modified watch event on a service's Endpoint object.
 		// When this event is received, it will check it's addresses to see if there's
 		// pods that are ready to be served.
-		if err = c.waitForEndpoint(service); err != nil {
+		if err := c.waitForEndpoint(service); err != nil {
 			return err
 		}
 
@@ -506,7 +497,7 @@
 		// since we exec task pods from Tekton very quickly. This function will make GET requests in a loop
 		// to the readiness endpoint of the pod (via the service dns) to make sure it actually gets a 200
 		// response before setting the status object on SecretAuth resources.
-		if err = c.waitForSuccessfulServiceResponse(service); err != nil {
+		if err := c.waitForSuccessfulServiceResponse(service); err != nil {
 			return err
 		}
 
@@ -514,12 +505,6 @@
 
 		return nil
 	})
-
-	if err != nil {
-		return err
-	}
-
-	return nil
 }
 
 func (c *Controller) enqueueWorkflowRun(obj interface{}) {
@@ -657,9 +642,6 @@
 	return workflowRunStatus, nil
 }
 
-<<<<<<< HEAD
-func NewController(manager *DependencyManager, cfg *config.WorkflowControllerConfig, vc *vault.VaultAuth, bs storage.BlobStore, namespace string, mets *metrics.Metrics) *Controller {
-=======
 func (c *Controller) initializePipeline(wr *nebulav1.WorkflowRun, service *corev1.Service) errors.Error {
 	klog.Infof("creating WorkflowRun %s", wr.GetName())
 	defer klog.Infof("done creating WorkflowRun %s", wr.GetName())
@@ -1019,8 +1001,7 @@
 	return c.kubeclient.CoreV1().ConfigMaps(namespace).Create(configMap)
 }
 
-func NewController(manager *DependencyManager, cfg *config.WorkflowControllerConfig, vc *vault.VaultAuth, bs storage.BlobStore, namespace string) *Controller {
->>>>>>> 0ead519b
+func NewController(manager *DependencyManager, cfg *config.WorkflowControllerConfig, vc *vault.VaultAuth, bs storage.BlobStore, namespace string, mets *metrics.Metrics) *Controller {
 	wfrInformer := manager.WorkflowRunInformer()
 	plrInformer := manager.PipelineRunInformer()
 
