--- conflicted
+++ resolved
@@ -2,9 +2,8 @@
 
 // Secret is a model that represents the key/value pair for a single secret.
 type Secret struct {
-<<<<<<< HEAD
-	Key   string `json:"key"`
-	Value string `json:"value"`
+	Key   string
+	Value string
 }
 
 // AccessGrant is a model that contains the metadata for accessing
@@ -12,8 +11,4 @@
 type AccessGrant struct {
 	BackendAddr string
 	ScopedPath  string
-=======
-	Key   string
-	Value string
->>>>>>> a7cc1e33
 }